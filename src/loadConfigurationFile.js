--- conflicted
+++ resolved
@@ -33,7 +33,16 @@
     return null;
 }
 
-<<<<<<< HEAD
+function callConfigFunction(fn) {
+    return fn(require('minimist')(process.argv, { '--': true }).env || {});
+}
+
+function getConfig(configPath) {
+    var configModule = require(configPath);
+    var configDefault = configModule && configModule.__esModule ? configModule.default : configModule;
+    return typeof configDefault === 'function' ? callConfigFunction(configDefault) : configDefault;
+}
+
 module.exports = {
     default: function(configPath, matchingLoader) {
         let getMatchingLoader = matchingLoader || getMatchingLoaderFn;
@@ -61,55 +70,14 @@
                 if(installed) {
                     break;
                 }
-=======
-function callConfigFunction(fn) {
-    return fn(require('minimist')(process.argv, { '--': true }).env || {});
-}
-
-function getConfig(configPath) {
-    var configModule = require(configPath);
-    var configDefault = configModule && configModule.__esModule ? configModule.default : configModule;
-    return typeof configDefault === 'function' ? callConfigFunction(configDefault) : configDefault;
-}
-
-module.exports = function(configPath) {
-    var mod = getMatchingLoader(configPath);
-    if(mod) {
-        var mods = Array.isArray(mod) ? mod : [mod],
-            installed = false;
-        
-        for(var i = 0, len = mods.length; i < len; i++) {
-            mod = mods[i];
-            if(typeof mod === 'string') {
-                try {
-                    require(mod);
-                    installed = true;
-                } catch(ignored) {}
-            } else if(typeof mod === 'object') {
-                try {
-                    var s = require(mod.module);
-                    mod.register(s);
-                    installed = true;
-                } catch(ignored) {}
->>>>>>> 6f45fced
             }
 
             if(!installed) {
                 throw new Error('Could not load required module loading for ' + chalk.underline(configPath));
             }
         }
-<<<<<<< HEAD
-        return require(configPath);
+        return getConfig(configPath);
     },
     getMatchingLoader: getMatchingLoaderFn,
     availableExtensions: availableExts,
-};
-=======
-        
-        if(!installed) {
-            throw new Error('Could not load required module loading for ' + chalk.underline(configPath));
-        }
-    }
-    return getConfig(configPath);
-}
->>>>>>> 6f45fced
+};